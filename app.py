--- conflicted
+++ resolved
@@ -5,10 +5,7 @@
 from flask_caching import Cache
 import sqlite3
 import os
-<<<<<<< HEAD
 import sys
-=======
->>>>>>> 47b06915
 import logging
 from datetime import datetime, timedelta
 import bcrypt
@@ -1009,14 +1006,14 @@
                 else:
                     flash(f'✅ Kitap başarıyla eklendi! Takip kodu: {track_code}', 'success')
                 
-                # SocketIO bildirimi
-                if socketio:
-                    socketio.emit('book_added', {
-                        'book_id': book_id,
-                        'title': title,
-                        'track_code': track_code,
-                        'message': f'Yeni kitap eklendi: {title}'
-                    })
+                # SocketIO bildirimi - devre dışı
+                # if socketio:
+                #     socketio.emit('book_added', {
+                #         'book_id': book_id,
+                #         'title': title,
+                #         'track_code': track_code,
+                #         'message': f'Yeni kitap eklendi: {title}'
+                #     })
                 
                 return redirect(url_for('admin_dashboard'))
                 
@@ -1099,13 +1096,13 @@
             else:
                 flash('Kitap başarıyla güncellendi.', 'success')
             
-            # SocketIO bildirimi
-            if socketio:
-                socketio.emit('status_updated', {
-                    'book_id': book_id,
-                    'new_status': status,
-                    'message': f'Kitap durumu güncellendi: {status}'
-                })
+            # SocketIO bildirimi - devre dışı
+            # if socketio:
+            #     socketio.emit('status_updated', {
+            #         'book_id': book_id,
+            #         'new_status': status,
+            #         'message': f'Kitap durumu güncellendi: {status}'
+            #     })
             
             return redirect(url_for('admin_dashboard'))
         except Exception as e:
@@ -1497,17 +1494,10 @@
     
     return jsonify({'error': 'Veritabanı bağlantı hatası'}), 500
 
-<<<<<<< HEAD
-
-
-
-
-=======
-
-
-
-
->>>>>>> 47b06915
+
+
+
+
 @app.route('/contact', methods=['POST'])
 @limiter.limit("3 per minute")
 def contact():
@@ -1781,13 +1771,8 @@
     app.logger.warning(f'Rate limit aşıldı - IP: {request.remote_addr}, URL: {request.url}')
     return jsonify({'error': 'Çok fazla istek gönderdiniz. Lütfen bekleyin.'}), 429
 
-<<<<<<< HEAD
-
-
-=======
-
-
->>>>>>> 47b06915
+
+
 # Render için uygulama başlatma
 def create_app():
     """Render için uygulama oluşturma fonksiyonu"""
@@ -1816,15 +1801,8 @@
         debug = os.environ.get('FLASK_ENV') != 'production'
         
         print(f"🚀 Uygulama başlatılıyor - Port: {port}, Debug: {debug}")
-<<<<<<< HEAD
         app.run(host='0.0.0.0', port=port, debug=debug)
-=======
-        if socketio:
-            socketio.run(app, host='0.0.0.0', port=port, debug=debug)
-        else:
-            app.run(host='0.0.0.0', port=port, debug=debug)
->>>>>>> 47b06915
         
     except Exception as e:
         print(f"❌ Uygulama başlatılamadı: {e}")
-        sys.exit(1) +        sys.exit(1)